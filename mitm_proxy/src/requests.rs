--- conflicted
+++ resolved
@@ -100,16 +100,12 @@
     pub fn render_row(&self, row: &mut TableRow) {
         let req = self.request.as_ref().unwrap();
         let res = self.response.as_ref().unwrap();
-<<<<<<< HEAD
+
         let time = {
-            let inner_time = (res.time() as f64 - req.time() as f64) * 10_f64.powf(-9.0) as f64;
-            f64::trunc(inner_time * 1000.)
+            let innertime = (res.time() as f64 - req.time() as f64) * 10_f64.powf(-9.0);
+            f64::trunc(innertime * 1000.)
         };
 
-=======
-        let time = (res.time() as f64 - req.time() as f64) * 10_f64.powf(-9.0);
-        let time = f64::trunc(time * 1000.);
->>>>>>> cde9b70e
         row.col(|ui| {
             ui.label(req.uri().to_string());
         });
