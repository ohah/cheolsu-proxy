--- conflicted
+++ resolved
@@ -49,17 +49,11 @@
 }
 
 fn main() {
-<<<<<<< HEAD
-    let mut native_options = eframe::NativeOptions::default();
-    native_options.initial_window_size = Some(Vec2::new(X, Y));
-    native_options.icon_data = Some(load_icon(LOGO_ASSET_PATH));
-=======
     let native_options = eframe::NativeOptions {
         initial_window_size: Some(Vec2::new(X, Y)),
-        icon_data: Some(load_icon("./assets/logo.png")),
+        icon_data = Some(load_icon(LOGO_ASSET_PATH)),
         ..eframe::NativeOptions::default()
     };
->>>>>>> cde9b70e
 
     run_native(
         "Man In The Middle Proxy",
